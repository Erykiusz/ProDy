--- conflicted
+++ resolved
@@ -136,11 +136,7 @@
 
 
 def parseSTKStream(stream, **kwargs):
-<<<<<<< HEAD
-    LOGGER.warn(ValueError('ProDy currently cannot parse .stk files correctly'))
-=======
     LOGGER.warn('ProDy currently cannot parse .stk files correctly')
->>>>>>> 88b97275
     return None
 
 
