# -*- coding: utf-8 -*-
"""This module defines plotting functions for protein dynamics analysis.

Plotting functions are called by the name of the plotted data/property
and are prefixed with ``show``.  Function documentations refers to the
:mod:`matplotlib.pyplot` function utilized for actual plotting.  Arguments
and keyword arguments are passed to the Matplotlib functions."""

from collections import defaultdict
from numbers import Number
import numpy as np

from prody import LOGGER, SETTINGS, PY3K
from prody.utilities import showFigure, addEnds, showMatrix
from prody.atomic import AtomGroup, Selection, Atomic, sliceAtoms, sliceAtomicData

from .nma import NMA
from .gnm import GNMBase, GNM
from .mode import Mode, VectorBase, Vector
from .modeset import ModeSet
from .analysis import calcSqFlucts, calcProjection, calcRMSFlucts
from .analysis import calcCrossCorr, calcCovariance, calcPairDeformationDist
from .analysis import calcFractVariance, calcCrossProjection, calcHinges
from .perturb import calcPerturbResponse
from .compare import calcOverlap

__all__ = ['showContactMap', 'showCrossCorr', 'showCovarianceMatrix',
           'showCumulOverlap', 'showFractVars',
           'showCumulFractVars', 'showMode',
           'showOverlap', 'showOverlaps', 'showOverlapTable', 
           'showProjection', 'showCrossProjection', 
           'showEllipsoid', 'showSqFlucts', 'showRMSFlucts', 'showScaledSqFlucts', 
           'showNormedSqFlucts', 'resetTicks',
           'showDiffMatrix','showMechStiff','showNormDistFunct',
           'showPairDeformationDist','showMeanMechStiff', 
           'showPerturbResponse', 'showTree', 'showTree_networkx',
           'showAtomicMatrix', 'pimshow', 'showAtomicLines', 'pplot', 
           'showDomainBar']


def showEllipsoid(modes, onto=None, n_std=2, scale=1., *args, **kwargs):
    """Show an ellipsoid using  :meth:`~mpl_toolkits.mplot3d.Axes3D
    .plot_wireframe`.

    Ellipsoid volume gives an analytical view of the conformational space that
    given modes describe.

    :arg modes: 3 modes for which ellipsoid will be drawn.
    :type modes: :class:`.ModeSet`, :class:`.PCA`, :class:`.ANM`, :class:`.NMA`

    :arg onto: 3 modes onto which ellipsoid will be projected.
    :type modes: :class:`.ModeSet`, :class:`.PCA`, :class:`.ANM`, :class:`.NMA`

    :arg n_std: Number of standard deviations to scale the ellipsoid.
    :type n_std: float

    :arg scale: Used for scaling the volume of ellipsoid. This can be
        obtained from :func:`.sampleModes`.
    :type scale: float"""

    import matplotlib.pyplot as plt
    from mpl_toolkits.mplot3d import Axes3D
    if not isinstance(modes, (NMA, ModeSet)):
        raise TypeError('modes must be a NMA or ModeSet instance, '
                        'not {0}'.format(type(modes)))
    if not modes.is3d():
        raise ValueError('modes must be from a 3-dimensional model')
    if len(modes) != 3:
        raise ValueError('length of modes is not equal to 3')
    if onto is not None:
        if not isinstance(onto, (NMA, ModeSet)):
            raise TypeError('onto must be a NMA or ModeSet instance, '
                            'not {0}'.format(type(onto)))
        if not onto.is3d():
            raise ValueError('onto must be from a 3-dimensional model')
        if len(onto) != 3:
            raise ValueError('length of onto is not equal to 3')
        if onto.numAtoms() != modes.numAtoms():
            raise ValueError('modes and onto must have same number of atoms')

    u = np.linspace(0, 2 * np.pi, 100)
    v = np.linspace(0, np.pi, 100)


    var = modes.getVariances()
    #randn = np.random.standard_normal((1000, 3))
    #coef = ((randn ** 2 * var).sum(1) ** 0.5).mean()
    #scale=float(n_std)*modes.numAtoms()**.5 * float(rmsd) / coef * var **.5
    scale = float(n_std) * scale * var ** 0.5
    #scale=float(n_std)*modes.numAtoms()**.5*float(rmsd)/var.sum()**.5*var**.5

    x = scale[0] * np.outer(np.cos(u), np.sin(v))
    y = scale[1] * np.outer(np.sin(u), np.sin(v))
    z = scale[2] * np.outer(np.ones(np.size(u)), np.cos(v))
    if onto is not None:
        change_of_basis = np.dot(modes._getArray().T, onto._getArray())

        xyz = np.array([x.flatten(), y.flatten(), z.flatten()])
        xyz = np.dot(xyz.T, change_of_basis)
        x = xyz[:,0].reshape((100,100))
        y = xyz[:,1].reshape((100,100))
        z = xyz[:,2].reshape((100,100))

    cf = plt.gcf()
    show = None
    for child in cf.get_children():
        if isinstance(child, Axes3D):
            show = child
            break
    if show is None:
        show = cf.add_subplot(projection="3d")
    show.plot_wireframe(x, y, z, rstride=6, cstride=6, *args, **kwargs)
    if onto is not None:
        onto = list(onto)
        show.set_xlabel('Mode {0} coordinate'.format(int(onto[0])+1))
        show.set_ylabel('Mode {0} coordinate'.format(int(onto[1])+1))
        show.set_zlabel('Mode {0} coordinate'.format(int(onto[2])+1))
    else:
        modes = list(modes)
        show.set_xlabel('Mode {0} coordinate'.format(int(modes[0])+1))
        show.set_ylabel('Mode {0} coordinate'.format(int(modes[1])+1))
        show.set_zlabel('Mode {0} coordinate'.format(int(modes[2])+1))
    if SETTINGS['auto_show']:
        showFigure()
    return show


def showFractVars(modes, *args, **kwargs):
    """Show fraction of variances using :func:`~matplotlib.pyplot.bar`.  Note
    that mode indices are incremented by 1."""

    import matplotlib.pyplot as plt
    if not isinstance(modes, (ModeSet, NMA)):
        raise TypeError('modes must be NMA, or ModeSet, not {0}'
                        .format(type(modes)))
    
    if SETTINGS['auto_show']:
        plt.figure()

    fracts = calcFractVariance(modes)
    fracts = [(int(mode), fract) for mode, fract in zip(modes, fracts)]
    fracts = np.array(fracts)
    show = plt.bar(fracts[:,0]+0.5, fracts[:,1], *args, **kwargs)
    axis = list(plt.axis())
    axis[0] = 0.5
    axis[2] = 0
    axis[3] = 1
    plt.axis(axis)
    plt.xlabel('Mode index')
    plt.ylabel('Fraction of variance')
    plt.xlim(fracts[0,0]-0.5,fracts[-1,0]+1.5)
    if SETTINGS['auto_show']:
        showFigure()
    return show


def showCumulFractVars(modes, *args, **kwargs):
    """Show fraction of variances of *modes* using :func:`~matplotlib.pyplot.
    plot`.  Note that mode indices are incremented by 1.  See also
    :func:`.showFractVars` function."""

    import matplotlib.pyplot as plt
    if not isinstance(modes, (Mode, NMA, ModeSet)):
        raise TypeError('modes must be a Mode, NMA, or ModeSet instance, '
                        'not {0}'.format(type(modes)))
    if isinstance(modes, Mode):
        indices = modes.getIndices() + 0.5
        modes = [modes]
    elif isinstance(modes, ModeSet):
        indices = modes.getIndices() + 0.5
    else:
        indices = np.arange(len(modes)) + 0.5
    
    if SETTINGS['auto_show']:
        plt.figure()

    fracts = calcFractVariance(modes).cumsum()
    show = plt.plot(indices, fracts, *args, **kwargs)
    axis = list(plt.axis())
    axis[0] = 0.5
    axis[2] = 0
    axis[3] = 1
    plt.axis(axis)
    plt.xlabel('Mode index')
    plt.ylabel('Fraction of variance')
    if SETTINGS['auto_show']:
        showFigure()
    return show


def showProjection(ensemble, modes, *args, **kwargs):
    """Show a projection of conformational deviations onto up to three normal
    modes from the same model.

    :arg ensemble: an ensemble, trajectory or a conformation for which
        deviation(s) will be projected, or a deformation vector
    :type ensemble: :class:`.Ensemble`, :class:`.Conformation`,
        :class:`.Vector`, :class:`.Trajectory`

    :arg modes: up to three normal modes
    :type modes: :class:`.Mode`, :class:`.ModeSet`, :class:`.NMA`

    :keyword show_density: whether to show a density histogram or kernel density estimate
        rather than a 2D scatter of points or a 1D projection by time (number of steps) 
        on the x-axis. This option is not valid for 3D projections.
        Default is **True** for 1D and **False** for 2D to maintain old behaviour.
    :type show_density: bool

    :keyword color: a color name or a list of color names or values, 
        default is ``'blue'``
    :type color: str, list

    :keyword label: label or a list of labels
    :type label: str, list

    :keyword marker: a marker or a list of markers, default is ``'o'``
    :type marker: str, list

    :keyword linestyle: line style, default is ``'None'``
    :type linestyle: str

    :keyword text: list of text labels, one for each conformation
    :type text: list

    :keyword fontsize: font size for text labels
    :type fontsize: int

    The projected values are by default converted to RMSD.  Pass ``rmsd=False``
    to use projection itself.

    Matplotlib function used for plotting depends on the number of modes:

      * 1 mode: :func:`~matplotlib.pyplot.hist`
      * 2 modes: :func:`~matplotlib.pyplot.scatter`
      * 3 modes: :meth:`~mpl_toolkits.mplot3d.Axes3D.scatter`"""

    import matplotlib.pyplot as plt
    import matplotlib

    cmap = kwargs.pop('cmap', plt.cm.jet)

    if SETTINGS['auto_show']:
        fig = plt.figure()
 
    projection = calcProjection(ensemble, modes, 
                                kwargs.pop('rmsd', True), 
                                kwargs.pop('norm', False))

    if projection.ndim == 1 or projection.shape[1] == 1:
        by_time = not kwargs.pop('show_density', True)
        by_time = kwargs.pop('by_time', by_time)
        if by_time:
            show = plt.plot(range(len(projection)), projection.flatten(), *args, **kwargs)
            plt.ylabel('Mode {0} coordinate'.format(str(modes)))
            plt.xlabel('Conformation number')  
        else:
            show = plt.hist(projection.flatten(), *args, **kwargs)
            plt.xlabel('Mode {0} coordinate'.format(str(modes)))
            plt.ylabel('Number of conformations')
        return show
    elif projection.shape[1] > 3:
        raise ValueError('Projection onto up to 3 modes can be shown. '
                         'You have given {0} mode.'.format(len(modes)))

    num = projection.shape[0]

    markers = kwargs.pop('marker', 'o')
    if isinstance(markers, str) or markers is None:
        markers = [markers] * num
    elif isinstance(markers, list):
        if len(markers) != num:
            raise ValueError('length of marker must be {0}'.format(num))
    else:
        raise TypeError('marker must be a string or a list')

    c = kwargs.pop('c', 'blue')
    colors = kwargs.pop('color', c)
    if isinstance(colors, np.ndarray):
        colors = tuple(colors)
    if isinstance(colors, (str, tuple)) or colors is None:
        colors = [colors] * num
    elif isinstance(colors, list):
        if len(colors) != num:
            raise ValueError('length of color must be {0}'.format(num))
    else:
        raise TypeError('color must be a string or a list')

    color_norm = None
    if isinstance(colors[0], Number):
        color_norm = matplotlib.colors.Normalize(vmin=min(colors), vmax=max(colors))

    labels = kwargs.pop('label', None)
    if isinstance(labels, str) or labels is None:
        labels = [labels] * num
    elif isinstance(labels, list):
        if len(labels) != num:
            raise ValueError('length of label must be {0}'.format(num))
    elif labels is not None:
        raise TypeError('label must be a string or a list')

    kwargs['linestyle'] = kwargs.pop('linestyle', None) or kwargs.pop('ls', 'None')

    texts = kwargs.pop('text', None)
    adjust = kwargs.pop('adjust', True)
    if texts:
        if not isinstance(texts, list):
            raise TypeError('text must be a list')
        elif len(texts) != num:
            raise TypeError('length of text must be {0}'.format(num))
        size = kwargs.pop('fontsize', None) or kwargs.pop('size', None)

    indict = defaultdict(list)
    for i, opts in enumerate(zip(markers, colors, labels)):  # PY3K: OK
        indict[opts].append(i)

    modes = [m for m in modes]
    if len(modes) == 2:
        show_density = kwargs.pop("show_density", False)
        if show_density:
            try:
                import seaborn as sns
                plot = sns.kdeplot
                kwargs["cmap"] = cmap
            except ImportError:
                raise ImportError('Please install seaborn to plot kernel density estimates')
        else:
            plot = plt.plot
        show = plt.gcf()
        text = plt.text
    else: 
        from mpl_toolkits.mplot3d import Axes3D
        show_density = kwargs.pop("show_density", False)
        if show_density:
            LOGGER.warn("show_density is not supported yet for 3D projections")
            show_density = False
        cf = plt.gcf()
        show = None
        for child in cf.get_children():
            if isinstance(child, Axes3D):
                show = child
                break
        if show is None:
            show = cf.add_subplot(projection="3d")
        plot = show.plot
        text = show.text

    args = list(args)
    for opts, indices in indict.items():  # PY3K: OK
        marker, color, label = opts
        kwargs['marker'] = marker
        if color_norm is not None:
            try:
                color = cmap.colors[color_norm(color)]
            except:
                color = cmap(color_norm(color))
        kwargs['c'] = color

        if label:
            kwargs['label'] = label
        else:
            kwargs.pop('label', None)

        if not show_density:
            plot(*(list(projection[indices].T) + args), **kwargs)
        else:
            plot(x=list(projection[indices,0]), y=list(projection[indices,1]), **kwargs)

    if texts:
        ts = []
        kwargs = {}
        if size:
            kwargs['size'] = size
        for args in zip(*(list(projection.T) + [texts])):
            ts.append(text(*args, **kwargs))

        try: 
            from adjustText import adjust_text
        except ImportError:
            pass
        else:
<<<<<<< HEAD
            if len(modes) == 2 and len(texts) < 15:
=======
            if len(modes) == 2 and adjust == True:
>>>>>>> c6ea011c
                adjust_text(ts)

    if len(modes) == 2:
        plt.xlabel('Mode {0} coordinate'.format(int(modes[0])+1))
        plt.ylabel('Mode {0} coordinate'.format(int(modes[1])+1))
    elif len(modes) == 3:
        show.set_xlabel('Mode {0} coordinate'.format(int(modes[0])+1))
        show.set_ylabel('Mode {0} coordinate'.format(int(modes[1])+1))
        show.set_zlabel('Mode {0} coordinate'.format(int(modes[2])+1))

    if SETTINGS['auto_show']:
        showFigure()

    return show


def showCrossProjection(ensemble, mode_x, mode_y, scale=None, *args, **kwargs):
    """Show a projection of conformational deviations onto modes from
    different models using :func:`~matplotlib.pyplot.plot`.  This function
    differs from :func:`.showProjection` by accepting modes from two different
    models.

    :arg ensemble: an ensemble or a conformation for which deviation(s) will be
        projected, or a deformation vector
    :type ensemble: :class:`.Ensemble`, :class:`.Conformation`,
        :class:`.Vector`, :class:`.Trajectory`

    :arg mode_x: projection onto this mode will be shown along x-axis
    :type mode_x: :class:`.Mode`, :class:`.Vector`

    :arg mode_y: projection onto this mode will be shown along y-axis
    :type mode_y: :class:`.Mode`, :class:`.Vector`

    :arg scale: scale width of the projection onto mode ``x`` or ``y``,
        best scaling factor will be calculated and printed on the console,
        absolute value of scalar makes the with of two projection same,
        sign of scalar makes the projections yield a positive correlation
    :type scale: str

    :keyword scalar: scalar factor for projection onto selected mode
    :type scalar: float

    :keyword color: a color name or a list of color name, default is ``'blue'``
    :type color: str, list

    :keyword label: label or a list of labels
    :type label: str, list

    :keyword marker: a marker or a list of markers, default is ``'o'``
    :type marker: str, list

    :keyword linestyle: line style, default is ``'None'``
    :type linestyle: str

    :keyword text: list of text labels, one for each conformation
    :type text: list
    
    :keyword fontsize: font size for text labels
    :type fontsize: int

    This function uses calcProjection and its arguments can be 
    passed to it as keyword arguments.

    The projected values are by default converted to RMSD.  Pass ``rmsd=False``
    to calculate raw projection values. See :ref:`pca-xray-plotting` for a
    more elaborate example.
    
    Likewise, normalisation is applied by default and can be turned off with 
    ``norm=False``."""

    import matplotlib.pyplot as plt

    if SETTINGS['auto_show']:
        plt.figure()

    norm = kwargs.pop('norm', False)
    xcoords, ycoords = calcCrossProjection(ensemble, mode_x, mode_y,
                                           scale=scale, norm=norm, **kwargs)

    num = len(xcoords)

    markers = kwargs.pop('marker', 'o')
    if isinstance(markers, str) or markers is None:
        markers = [markers] * num
    elif isinstance(markers, list):
        if len(markers) != num:
            raise ValueError('length of marker must be {0}'.format(num))
    else:
        raise TypeError('marker must be a string or a list')

    colors = kwargs.pop('color', 'blue')
    if isinstance(colors, str) or colors is None:
        colors = [colors] * num
    elif isinstance(colors, list):
        if len(colors) != num:
            raise ValueError('length of color must be {0}'.format(num))
    else:
        raise TypeError('color must be a string or a list')

    labels = kwargs.pop('label', None)
    if isinstance(labels, str) or labels is None:
        labels = [labels] * num
    elif isinstance(labels, list):
        if len(labels) != num:
            raise ValueError('length of label must be {0}'.format(num))
    elif labels is not None:
        raise TypeError('label must be a string or a list')

    kwargs['ls'] = kwargs.pop('linestyle', None) or kwargs.pop('ls', 'None')

    texts = kwargs.pop('text', None)
    if texts:
        if not isinstance(texts, list):
            raise TypeError('text must be a list')
        elif len(texts) != num:
            raise TypeError('length of text must be {0}'.format(num))
        size = kwargs.pop('fontsize', None) or kwargs.pop('size', None)

    indict = defaultdict(list)
    for i, opts in enumerate(zip(markers, colors, labels)):  # PY3K: OK
        indict[opts].append(i)

    for opts, indices in indict.items():  # PY3K: OK
        marker, color, label = opts
        kwargs['marker'] = marker
        kwargs['color'] = color
        if label:
            kwargs['label'] = label
        else:
            kwargs.pop('label', None)
        show = plt.plot(xcoords[indices], ycoords[indices], *args, **kwargs)

    if texts:
        ts = []
        kwargs = {}
        if size:
            kwargs['size'] = size
        for x, y, t in zip(xcoords, ycoords, texts):
            ts.append(plt.text(x, y, t, **kwargs))

        try: 
            from adjustText import adjust_text
        except ImportError:
            pass
        else:
            adjust_text(ts)

    plt.xlabel('{0} coordinate'.format(mode_x))
    plt.ylabel('{0} coordinate'.format(mode_y))
    if SETTINGS['auto_show']:
        showFigure()
    return show


def showOverlapTable(modes_x, modes_y, **kwargs):
    """Show overlap table using :func:`~matplotlib.pyplot.pcolor`.  *modes_x*
    and *modes_y* are sets of normal modes, and correspond to x and y axes of
    the plot.  Note that mode indices are incremented by **1**.  List of modes
    is assumed to contain a set of contiguous modes from the same model.

    Default arguments for :func:`~matplotlib.pyplot.pcolor`:

      * ``cmap='jet'``
      * ``norm=matplotlib.colors.Normalize(0, 1)``"""

    import matplotlib.pyplot as plt
    import matplotlib

    if isinstance(modes_x, np.ndarray):
        num_modes_x = modes_x.shape[1]
    else:
        num_modes_x = modes_x.numModes()

    if isinstance(modes_y, np.ndarray):
        num_modes_y = modes_y.shape[1]
    else:
        num_modes_y = modes_y.numModes()

    overlap = calcOverlap(modes_y, modes_x)
    take_abs = kwargs.pop('abs', True)
    if take_abs:
        overlap = abs(overlap)
        
    if overlap.ndim == 0:
        overlap = np.array([[overlap]])
    elif overlap.ndim == 1:
        overlap = overlap.reshape((num_modes_y, num_modes_x))

    cmap = kwargs.pop('cmap', 'jet')

    if take_abs:
        norm = kwargs.pop('norm', matplotlib.colors.Normalize(0, 1))
    else:
        norm = kwargs.pop('norm', matplotlib.colors.Normalize(-1, 1))

    if SETTINGS['auto_show']:
        plt.figure()
    
    x_range = np.arange(1, num_modes_x+1)
    if isinstance(modes_x, ModeSet):
        x_ticklabels = modes_x._indices+1
    else:
        x_ticklabels = x_range

    x_ticklabels = kwargs.pop('xticklabels', x_ticklabels)

    y_range = np.arange(1, num_modes_y+1)
    if isinstance(modes_y, ModeSet):
        y_ticklabels = modes_y._indices+1
    else:
        y_ticklabels = y_range

    y_ticklabels = kwargs.pop('yticklabels', y_ticklabels)

    if not isinstance(modes_x, np.ndarray):
        xlabel = str(modes_x)
    else:
        xlabel = ''
    xlabel = kwargs.pop('xlabel', xlabel)

    if not isinstance(modes_y, np.ndarray):
        ylabel = str(modes_y)
    else:
        ylabel = ''
    ylabel = kwargs.pop('ylabel', ylabel)

    allticks = kwargs.pop('allticks', True)

    show = showMatrix(overlap, cmap=cmap, norm=norm, 
                      xticklabels=x_ticklabels, yticklabels=y_ticklabels, allticks=allticks,
                      **kwargs)

    plt.xlabel(xlabel)
    plt.ylabel(ylabel)
    
    if SETTINGS['auto_show']:
        showFigure()
    return show


def showCrossCorr(modes, *args, **kwargs):
    """Show cross-correlations using :func:`showAtomicMatrix`.  By
    default, *origin=lower* and *interpolation=bilinear* keyword  arguments
    are passed to this function, but user can overwrite these parameters.
    See also :func:`.calcCrossCorr`."""

    import matplotlib.pyplot as plt
    if SETTINGS['auto_show']:
        plt.figure()

    norm = kwargs.pop('norm', True)
    cross_correlations = calcCrossCorr(modes, norm=norm) 

    if not 'interpolation' in kwargs:
        kwargs['interpolation'] = 'bilinear'
    if not 'origin' in kwargs:
        kwargs['origin'] = 'lower'
    show = showAtomicMatrix(cross_correlations, *args, **kwargs)
    plt.title('Cross-correlations for {0}'.format(str(modes)))
    if SETTINGS['auto_show']:
        showFigure()
    return show


def showCovarianceMatrix(modes, *args, **kwargs):
    """Show 3Nx3N covariance matrix (or NxN matrix for GNM) using :func:`showAtomicMatrix`.  
    By default, *origin=lower* and *interpolation=bilinear* keyword arguments
    are passed to this function, but user can overwrite these parameters.
    See also :func:`.calcCovariance`."""

    import matplotlib.pyplot as plt
    if SETTINGS['auto_show']:
        plt.figure()

    covar = calcCovariance(modes)
    if not 'interpolation' in kwargs:
        kwargs['interpolation'] = 'bilinear'
    if not 'origin' in kwargs:
        kwargs['origin'] = 'lower'
    show = showAtomicMatrix(covar, *args, **kwargs)
    plt.title('Covariance matrix for {0}'.format(str(modes)))
    if SETTINGS['auto_show']:
        showFigure()
    return show


def showMode(mode, *args, **kwargs):
    """Show mode array using :func:`~matplotlib.pyplot.plot`."""
    
    from matplotlib.pyplot import plot, title, xlim

    show_hinges = kwargs.pop('show_hinges', False)
    show_hinges = kwargs.pop('hinges', show_hinges)
    show_hinges = kwargs.pop('show_hinge', show_hinges)
    show_hinges = kwargs.pop('hinge', show_hinges)

    show_zero = kwargs.pop('show_zero', True)
    show_zero = kwargs.pop('zero', show_zero)
    
    atoms = kwargs.get('atoms', None)
    final = kwargs.pop('final', True)

    if not isinstance(mode, (Mode, Vector)):
        raise TypeError('mode must be a Mode or Vector instance, '
                        'not {0}'.format(type(mode)))
    if mode.is3d():
        a3d = mode.getArrayNx3()
        show = []
        show.append(showAtomicLines(a3d[:, 0], label='x-component', final=False, **kwargs))
        show.append(showAtomicLines(a3d[:, 1], label='y-component', final=False, **kwargs))
        show.append(showAtomicLines(a3d[:, 2], label='z-component', final=final, **kwargs))
    else:
        a1d = mode._getArray()
        show = showAtomicLines(a1d, *args, **kwargs)
        if show_hinges and isinstance(mode, Mode):
            hinges = calcHinges(mode)
            if hinges is not None:
                showAtomicLines(hinges, a1d[hinges], 'r*', final=False)

    if atoms is not None:
        title(str(atoms))
    else:
        title(str(mode))

    if show_zero:
        if not mode.is3d():
            if atoms is not None:
                plot(xlim(), (0,0), '--', color='grey')
            else:
                plot(xlim(), (0,0), '--', color='grey')
        else:
            plot(xlim(), (0,0), '--', color='grey')

    return show


def showSqFlucts(modes, *args, **kwargs):
    """Show square fluctuations using :func:`.showAtomicLines`.  See
    also :func:`.calcSqFlucts`."""

    from matplotlib.pyplot import title, ylabel, xlabel

    def _showSqFlucts(modes, *args, **kwargs):
        show_hinge = kwargs.pop('hinges', False)
        show_hinge = kwargs.pop('hinges', show_hinge)
        show_hinge = kwargs.pop('show_hinge', show_hinge)
        show_hinge = kwargs.pop('hinge', show_hinge)
        norm = kwargs.pop('norm', False)

        sqf = calcSqFlucts(modes)
        
        scaled = kwargs.pop('scaled', None)
        if scaled is not None:
            scale = scaled / sqf.mean()
        else:
            scale = 1.
        scale = kwargs.pop('scale', scale)

        if norm:
            sqf = sqf / (sqf**2).sum()**0.5
        
        if scale != 1.:
            sqf *= scale
            def_label = '{0} (x{1:.2f})'.format(str(modes), scale)
        else:
            def_label = str(modes)

        label = kwargs.pop('label', def_label)
        mode = kwargs.pop('mode', None)

        if mode is not None:
            is3d = False
            try:
                arr = mode.getArray()
                is3d = mode.is3d()
                n_nodes = mode.numAtoms()
            except AttributeError:
                arr = mode
                is3d = len(arr) == len(sqf)*3
                n_nodes = len(arr)//3 if is3d else len(arr)
            if n_nodes != len(sqf):
                raise RuntimeError('size mismatch between the protein ({0} residues) and the mode ({1} nodes).'
                                    .format(len(sqf), n_nodes))

            if is3d:
                raise ValueError('Cannot color sqFlucts by mode direction for 3D modes')

            rbody = []
            first_sign = np.sign(arr[0])
            rcolor = ['red', 'red', 'blue']
            n = 1
            for i, a in enumerate(arr):
                s = np.sign(a)
                if s == 0: 
                    s = first_sign
                if first_sign != s or i == len(arr)-1:
                    show = showAtomicLines(rbody, sqf[rbody], label=label,
                                           color=rcolor[int(first_sign+1)],
                                           **kwargs)
                    rbody = []
                    n += 1
                    first_sign = s
                rbody.append(i)
        else:
            show = showAtomicLines(sqf, *args, label=label, **kwargs)

        if show_hinge and not modes.is3d():
            hinges = calcHinges(modes)
            if hinges is not None:
                kwargs.pop('final', False)
                showAtomicLines(hinges, sqf[hinges], 'r*', final=False, **kwargs)
        return show, sqf

    scaled = kwargs.pop('scaled', False)
    final = kwargs.pop('final', True)

    args = list(args)
    modesarg = []
    i = 0
    while i < len(args):
        if isinstance(args[i], (VectorBase, ModeSet, NMA)):
            modesarg.append(args.pop(i))
        else:
            i += 1

    shows = []
    _final = len(modesarg) == 0 and final
    show, sqf = _showSqFlucts(modes, *args, final=_final, **kwargs)
    shows.append(show)
    if scaled:
        mean = sqf.mean()
    else:
        mean = None

    for i, modes in enumerate(modesarg):
        if i == len(modesarg)-1:
            _final = final
        
        show, sqf = _showSqFlucts(modes, *args, scaled=mean, final=_final, **kwargs)
        shows.append(show)

    xlabel('Residue')
    ylabel('Square fluctuations')
    if len(modesarg) == 0:
        title(str(modes))

    return shows


def showScaledSqFlucts(modes, *args, **kwargs):
    """Show scaled square fluctuations using :func:`~matplotlib.pyplot.plot`.
    Modes or mode sets given as additional arguments will be scaled to have
    the same mean squared fluctuations as *modes*."""

    scaled = kwargs.pop('scaled', True)
    show = showSqFlucts(modes, *args, scaled=scaled, **kwargs)
    return show


def showNormedSqFlucts(modes, *args, **kwargs):
    """Show normalized square fluctuations via :func:`~matplotlib.pyplot.plot`.
    """

    norm = kwargs.pop('norm', True)
    show = showSqFlucts(modes, *args, norm=norm, **kwargs)
    return show

def showRMSFlucts(modes, *args, **kwargs):
    """Show square fluctuations using :func:`.showAtomicLines`.  See
    also :func:`.calcRMSFlucts`."""

    from matplotlib.pyplot import title, ylabel, xlabel

    def _showRMSFlucts(modes, *args, **kwargs):
        show_hinge = kwargs.pop('hinges', False)
        show_hinge = kwargs.pop('hinges', show_hinge)
        show_hinge = kwargs.pop('show_hinge', show_hinge)
        show_hinge = kwargs.pop('hinge', show_hinge)
        norm = kwargs.pop('norm', False)

        sqf = calcRMSFlucts(modes)
        
        scaled = kwargs.pop('scaled', None)
        if scaled is not None:
            scale = scaled / sqf.mean()
        else:
            scale = 1.
        scale = kwargs.pop('scale', scale)

        if norm:
            sqf = sqf / (sqf**2).sum()**0.5
        
        if scale != 1.:
            sqf *= scale
            def_label = '{0} (x{1:.2f})'.format(str(modes), scale)
        else:
            def_label = str(modes)

        label = kwargs.pop('label', def_label)
        mode = kwargs.pop('mode', None)

        if mode is not None:
            is3d = False
            try:
                arr = mode.getArray()
                is3d = mode.is3d()
                n_nodes = mode.numAtoms()
            except AttributeError:
                arr = mode
                is3d = len(arr) == len(sqf)*3
                n_nodes = len(arr)//3 if is3d else len(arr)
            if n_nodes != len(sqf):
                raise RuntimeError('size mismatch between the protein ({0} residues) and the mode ({1} nodes).'
                                    .format(len(sqf), n_nodes))

            if is3d:
                raise ValueError('Cannot color sqFlucts by mode direction for 3D modes')

            rbody = []
            first_sign = np.sign(arr[0])
            rcolor = ['red', 'red', 'blue']
            n = 1
            for i, a in enumerate(arr):
                s = np.sign(a)
                if s == 0: 
                    s = first_sign
                if first_sign != s or i == len(arr)-1:
                    show = showAtomicLines(rbody, sqf[rbody], label=label,
                                           color=rcolor[int(first_sign+1)],
                                           **kwargs)
                    rbody = []
                    n += 1
                    first_sign = s
                rbody.append(i)
        else:
            show = showAtomicLines(sqf, *args, label=label, **kwargs)

        if show_hinge and not modes.is3d():
            hinges = calcHinges(modes)
            if hinges is not None:
                kwargs.pop('final', False)
                showAtomicLines(hinges, sqf[hinges], 'r*', final=False, **kwargs)
        return show, sqf

    scaled = kwargs.pop('scaled', False)
    final = kwargs.pop('final', True)

    args = list(args)
    modesarg = []
    i = 0
    while i < len(args):
        if isinstance(args[i], (VectorBase, ModeSet, NMA)):
            modesarg.append(args.pop(i))
        else:
            i += 1

    shows = []
    _final = len(modesarg) == 0 and final
    show, sqf = _showRMSFlucts(modes, *args, final=_final, **kwargs)
    shows.append(show)
    if scaled:
        mean = sqf.mean()
    else:
        mean = None

    for i, modes in enumerate(modesarg):
        if i == len(modesarg)-1:
            _final = final
        
        show, sqf = _showRMSFlucts(modes, *args, scaled=mean, final=_final, **kwargs)
        shows.append(show)

    xlabel('Residue')
    ylabel('Root Square fluctuations')
    if len(modesarg) == 0:
        title(str(modes))

    return shows


def showScaledRMSFlucts(modes, *args, **kwargs):
    """Show scaled root square fluctuations using :func:`~matplotlib.pyplot.plot`.
    Modes or mode sets given as additional arguments will be scaled to have
    the same mean squared fluctuations as *modes*."""

    scaled = kwargs.pop('scaled', True)
    show = showRMSFlucts(modes, *args, scaled=scaled, **kwargs)
    return show


def showNormedRMSFlucts(modes, *args, **kwargs):
    """Show normalized root square fluctuations via :func:`~matplotlib.pyplot.plot`.
    """

    norm = kwargs.pop('norm', True)
    show = showRMSFlucts(modes, *args, norm=norm, **kwargs)
    return show

def showContactMap(enm, **kwargs):
    """Show contact map using :func:`showAtomicMatrix`. *enm* can be 
    either a :class:`.GNM` or :class:`.Atomic` object."""

    import matplotlib.pyplot as plt
    #if SETTINGS['auto_show']:
    #    plt.figure()
    
    cmap = kwargs.pop('cmap', 'Greys')
    if isinstance(enm, GNMBase):
        K = enm.getKirchhoff()
        atoms = kwargs.pop('atoms', None)
    elif isinstance(enm, Atomic):
        gnm = GNM()
        gnm.buildKirchhoff(enm)
        K = gnm.getKirchhoff()
        atoms = kwargs.pop('atoms', enm)
    else:
        raise TypeError('model argument must be a GNM instance')

    if K is None:
        LOGGER.warning('kirchhoff matrix is not set')
        return None
    
    D = np.diag(np.diag(K) + 1.)
    A = -(K - D)
    show = showAtomicMatrix(A, atoms=atoms, cmap=cmap, **kwargs)
    plt.title('{0} contact map'.format(enm.getTitle()))
    plt.xlabel('Residue')
    plt.ylabel('Residue')
    #if SETTINGS['auto_show']:
    #    showFigure()
    return show


def showOverlap(mode, modes, *args, **kwargs):
    """Show overlap :func:`~matplotlib.pyplot.bar`.

    :arg mode: a single mode/vector or multiple modes.
        If multiple modes are provided, then the overlaps are calculated 
        by going through them one by one, i.e. mode i from this set is 
        compared with mode i from the other set.
    :type mode: :class:`.Mode`, :class:`.Vector`, :class:`.ModeSet`, 
        :class:`.ANM`, :class:`.GNM`, :class:`.PCA`

    :arg modes: multiple modes
    :type modes: :class:`.ModeSet`, :class:`.ANM`, :class:`.GNM`, :class:`.PCA`
    """

    import matplotlib.pyplot as plt
    from matplotlib.ticker import MaxNLocator

    if SETTINGS['auto_show']:
        plt.figure()

    if not isinstance(mode, (Mode, Vector, NMA, ModeSet)):
        raise TypeError('mode must be Mode, Vector, NMA or ModeSet, not {0}'
                        .format(type(mode)))

    if not isinstance(modes, (NMA, ModeSet)):
        raise TypeError('modes must be NMA or ModeSet, not {0}'
                        .format(type(modes)))

    if mode.numModes() > 1:
        overlap = abs(calcOverlap(mode, modes, diag=True))
    else:
        overlap = abs(calcOverlap(mode, modes, diag=False))

    if isinstance(modes, NMA):
        arange = np.arange(len(modes)) + 1
    else:
        arange = modes.getIndices() + 1
    show = plt.bar(arange, overlap, *args, **kwargs)
    plt.title('Overlap with {0}'.format(str(mode)))
    plt.xlabel('{0} mode index'.format(modes))
    plt.ylabel('Overlap')
    ax = plt.gca()
    loc = MaxNLocator(integer=True)
    ax.xaxis.set_major_locator(loc)
    if SETTINGS['auto_show']:
        showFigure()
    return show

showOverlaps = showOverlap

def showCumulOverlap(mode, modes, *args, **kwargs):
    """Show cumulative overlap using :func:`~matplotlib.pyplot.plot`.

    :arg modes: multiple modes
    :type modes: :class:`.ModeSet`, :class:`.ANM`, :class:`.GNM`, :class:`.PCA`
    """

    import matplotlib.pyplot as plt
    from matplotlib.ticker import MaxNLocator
    
    if not isinstance(mode, (Mode, Vector, NMA, ModeSet)):
        raise TypeError('mode must be NMA, ModeSet, Mode or Vector, not {0}'
                        .format(type(mode)))
    if not isinstance(modes, (NMA, ModeSet)):
        raise TypeError('modes must be NMA, ModeSet, or Mode, not {0}'
                        .format(type(modes)))

    if mode.numModes() > 1:
        overlap = abs(calcOverlap(mode, modes, diag=True))
    else:
        overlap = abs(calcOverlap(mode, modes, diag=False))

    cumov = (overlap ** 2).cumsum() ** 0.5

    if isinstance(modes, NMA):
        arange = np.arange(0.5, len(modes)+0.5)
    else:
        arange = modes.getIndices() + 0.5
    
    if SETTINGS['auto_show']:
        plt.figure()
    show = plt.plot(arange, cumov, *args, **kwargs)
    plt.title('Cumulative overlap with {0}'.format(str(mode)))
    plt.xlabel('{0} mode index'.format(modes))
    plt.ylabel('Cumulative overlap')
    ax = plt.gca()
    loc = MaxNLocator(integer=True)
    ax.xaxis.set_major_locator(loc)
    if SETTINGS['auto_show']:
        showFigure()
    return show


def resetTicks(x, y=None):
    """Reset X (and Y) axis ticks using values in given *array*.  Ticks in the
    current figure should not be fractional values for this function to work as
    expected."""

    import matplotlib.pyplot as plt
    if x is not None:
        try:
            xticks = plt.xticks()[0]
            xlist = list(xticks.astype(int))
            if xlist[-1] > len(x):
                xlist.pop()
            if xlist:
                xlist = list(x[xlist])
                plt.xticks(xticks, xlist + [''] * (len(xticks) - len(xlist)))
        except:
            LOGGER.warning('xticks could not be reset.')
    if y is not None:
        try:
            yticks = plt.yticks()[0]
            ylist = list(yticks.astype(int))
            if ylist[-1] > len(y):
                ylist.pop()
            if ylist:
                ylist = list(y[ylist])
                plt.yticks(yticks, ylist + [''] * (len(yticks) - len(ylist)))
        except:
            LOGGER.warning('xticks could not be reset.')


def showDiffMatrix(matrix1, matrix2, *args, **kwargs):
    """Show the difference between two cross-correlation matrices from
    different models. For given *matrix1* and *matrix2* show the difference
    between them in the form of (matrix2 - matrix1) and plot the difference
    matrix using :func:`.showAtomicMatrix`. When :class:`.NMA` models
    are passed instead of matrices, the functions could call
    :func:`.calcCrossCorr` function to calculate the matrices for given modes.

    To display the absolute values in the difference matrix, user could set
    *abs* keyword argument **True**.

    By default, ``origin="lower"`` and ``interpolation="bilinear"`` keyword arguments
    are passed to this function, but user can overwrite these parameters.
    """

    from matplotlib.pyplot import title, xlabel, ylabel
    try:
        dim1, shape1 = matrix1.ndim, matrix1.shape
    except AttributeError:
        matrix1 = calcCrossCorr(matrix1)
        dim1, shape1 = matrix1.ndim, matrix1.shape
    try:
        dim2, shape2 = matrix2.ndim, matrix2.shape
    except AttributeError:
        matrix2 = calcCrossCorr(matrix2)
        dim2, shape2 = matrix2.ndim, matrix2.shape
    if (not ((dim1 == dim2 == 2) and (shape1 == shape2))):
        raise ValueError('Matrices must have same square shape.')
    if shape1[0] * shape1[1] == 0:
        raise ValueError('There are no data in matrices.')
    diff = matrix2 - matrix1
    if not 'interpolation' in kwargs:
        kwargs['interpolation'] = 'bilinear'
    if not 'origin' in kwargs:
        kwargs['origin'] = 'lower'
    if kwargs.pop('abs', False):
        diff = np.abs(diff)
    #if SETTINGS['auto_show']:
    #    figure()
    show = showAtomicMatrix(diff, *args, **kwargs)
    #show.im3.axis([-.5, shape1[1] - .5, -.5, shape1[0] - .5])
    title('Difference Matrix')
    #if SETTINGS['auto_show']:
    #    showFigure()
    xlabel('Indices')
    ylabel('Indices')
    return show


def showMechStiff(stiffness, atoms, **kwargs):
    """Show mechanical stiffness matrix using :func:`~matplotlib.pyplot.imshow`.
    By default, ``origin="lower"`` keyword  arguments are passed to this function, 
    but user can overwrite these parameters."""

    #from math import floor
    #from matplotlib import rcParams
    from matplotlib.pyplot import title, xlabel, ylabel

    from .mechstiff import calcStiffnessRange

    if not 'origin' in kwargs:
        kwargs['origin'] = 'lower'
    if not 'cmap' in kwargs:
        kwargs['cmap'] = 'jet_r'
        
    #rcParams['font.size'] = '14'

    #if SETTINGS['auto_show']:
    #    fig = plt.figure(num=None, figsize=(10,8), dpi=100, facecolor='w')
    vmin, vmax = calcStiffnessRange(stiffness)
    vmin = kwargs.pop('vmin', vmin)
    vmax = kwargs.pop('vmax', vmax)
    show = showAtomicMatrix(stiffness, atoms=atoms, vmin=vmin, vmax=vmax, **kwargs)
    title('Mechanical Stiffness Matrix')# for {0}'.format(str(model)))
    xlabel('Indices') #, fontsize='16')
    ylabel('Indices') #, fontsize='16')
    #if SETTINGS['auto_show']:
    #    showFigure()
    return show


def showNormDistFunct(model, coords, **kwargs):
    """Show normalized distance fluctuation matrix using 
    :func:`~matplotlib.pyplot.imshow`. By default, ``origin="lower"`` 
    keyword  arguments are passed to this function, 
    but user can overwrite these parameters."""

    from math import floor
    #import matplotlib
    from matplotlib.pyplot import xlabel, ylabel, title
    normdistfunct = model.getNormDistFluct(coords)

    if not 'origin' in kwargs:
        kwargs['origin'] = 'lower'
        
    #matplotlib.rcParams['font.size'] = '14'

    #if SETTINGS['auto_show']:
    #    fig = plt.figure(num=None, figsize=(10,8), dpi=100, facecolor='w')
    vmin = floor(np.min(normdistfunct[np.nonzero(normdistfunct)]))
    vmax = round(np.amax(normdistfunct), 1)
    vmin = kwargs.pop('vmin', vmin)
    vmax = kwargs.pop('vmax', vmax)
    show = showAtomicMatrix(normdistfunct, vmin=vmin, vmax=vmax, **kwargs)
    #plt.clim(math.floor(np.min(normdistfunct[np.nonzero(normdistfunct)])), \
    #                                       round(np.amax(normdistfunct),1))
    title('Normalized Distance Fluctution Matrix')
    xlabel('Indices') #, fontsize='16')
    ylabel('Indices') #, fontsize='16')
    #if SETTINGS['auto_show']:
    #    showFigure()
    return show


def showPairDeformationDist(model, coords, ind1, ind2, *args, **kwargs):
    """Show distribution of deformations in distance contributed by each mode
    for selected pair of residues *ind1* *ind2*
    using :func:`~matplotlib.pyplot.plot`. """

    import matplotlib
    import matplotlib.pyplot as plt
    if not isinstance(model, NMA):
        raise TypeError('model must be a NMA instance, '
                        'not {0}'.format(type(model)))
    elif not model.is3d():
        raise TypeError('model must be a 3-dimensional NMA instance')
    elif len(model) == 0:
        raise ValueError('model must have normal modes calculated')

    d_pair = calcPairDeformationDist(model, coords, ind1, ind2)
    with plt.style.context('fivethirtyeight'):
        matplotlib.rcParams['font.size'] = '16'
        fig = plt.figure(num=None, figsize=(12,8), dpi=100, facecolor='w')
        #plt.title(str(model))
        plt.plot(d_pair[0], d_pair[1], 'k-', linewidth=1.5, *args, **kwargs)
        plt.xlabel('mode (k)', fontsize = '18')
        plt.ylabel(r'd$^k$ ($\AA$)', fontsize = '18')
    if SETTINGS['auto_show']:
        showFigure()
    return plt.show


def showMeanMechStiff(stiffness, atoms, header, chain='A', *args, **kwargs):
    """Show mean value of effective spring constant with secondary structure
    taken from MechStiff. Header is needed to obatin secondary structure range.
    Using ``"jet_r"`` as argument color map will be reverse (similar to VMD 
    program coding).
    """
    
    meanStiff = np.array([np.mean(stiffness, axis=0)])
    import matplotlib
    import matplotlib.pyplot as plt
    import matplotlib.patches as patches
    fig = plt.figure(figsize=[18,6], facecolor='w', dpi=100)
    
    if 'jet_r' in kwargs:
       kwargs['cmap'] = 'jet_r'
    if 'nearest' in kwargs:
        kwargs['interpolation'] = 'nearest'

    with plt.style.context('fivethirtyeight'):
        ax = fig.add_subplot(111)
        matplotlib.rcParams['font.size'] = '24'
        plt.plot(np.arange(len(meanStiff[0])) + atoms.getResnums()[0], 
                           meanStiff[0], 'k-', linewidth = 3)
        plt.xlim(atoms.getResnums()[0], atoms.getResnums()[-1])
        ax_top=round(np.max(meanStiff[0]) + ((np.max(meanStiff[0]) \
                     - np.min(meanStiff[0]))/3))
        ax_bottom=np.floor(np.min(meanStiff[0]))
        LOGGER.info('The range of mean effective force constant is: {0} to {1}.'
                    .format(min(meanStiff[0]), max(meanStiff[0])))
        plt.ylim(ax_bottom,ax_top)
        plt.xlabel('residue', fontsize = '22')
        plt.ylabel(r'mean $\kappa$ [a.u.]', fontsize = '22')

    ax = fig.add_subplot(411, aspect='equal')
    plt.imshow(meanStiff, *args, **kwargs)
    header_ss = header['sheet_range'] + header['helix_range']
    for i in range(len(header_ss)):
        if header_ss[i][1] == chain:
            beg = int(header_ss[i][-2])-atoms.getResnums()[0]
            end = int(header_ss[i][-1])-atoms.getResnums()[0]
            add_beg = end - beg
            if header_ss[i][0] == 'H':
                ax.add_patch(patches.Rectangle((beg+1,-0.7),add_beg,\
                1.4,fill=False, linestyle='solid',edgecolor='#b22683', linewidth=2))    
            elif header_ss[i][0] == 'E':
                if header_ss[i][2] == -1:    
                    ax.add_patch(patches.Arrow(beg+1,0,add_beg,0,width=4.65, \
                    fill=False, linestyle='solid',edgecolor='black', linewidth=2))
                else: 
                    ax.add_patch(patches.Arrow(end+1,0,add_beg*(-1),0,width=4.65, \
                    fill=False, linestyle='solid',edgecolor='black', linewidth=2))
    plt.axis('off')
    ax.set_ylim(-1.7, 1.7)
    if SETTINGS['auto_show']:
        showFigure()
    return plt.show

def showPerturbResponse(model, atoms=None, show_matrix=True, select=None, **kwargs):
    """ Plot the PRS matrix with the profiles along the right and bottom.

    If atoms are provided then residue numbers can be used from there.
    *model* and *atoms* must have the same number of atoms. *atoms* must 
    be an :class:`.Atomic` instance.

    :arg model: any object with a :meth:`calcCovariance` method from which to calculate
         a PRS matrix (e.g. :class:`.ANM` instance) or a PRS matrix itself
    :type model: :class:`.NMA`, :class:`~numpy.ndarray`

    :arg atoms: a :class: `AtomGroup` instance for matching residue numbers and chain 
        identifiers
    :type atoms: :class:`.AtomGroup`

    :arg select: a :class:`Selection` instance or selection string for showing 
        residue-specific profiles. This can only be used with ``show_matrix=False``.
    :tye select: :class:`Selection`, str

    :keyword show_matrix: whether to show the matrix, 
        default is **True**
    :type show_matrix: bool
    
    :keyword suppress_diag: whether to suppress the diagonal
        default is **True**
    :type suppress_diag: bool
    """

    from matplotlib.pyplot import figure, xlabel, ylabel, title

    if isinstance(model, (NMA, ModeSet)):
        prs_matrix, effectiveness, sensitivity = calcPerturbResponse(model, atoms=atoms)
    else:
        try:
            prs_matrix = np.asarray(model)
            effectiveness = np.mean(prs_matrix, axis=1)
            sensitivity = np.mean(prs_matrix, axis=0)
        except:
            raise TypeError('model must be an NMA object or a PRS matrix')

    suppress_diag = kwargs.pop('suppress_diag', True)
    if suppress_diag:
        prs_matrix = prs_matrix - np.eye(len(prs_matrix))

    if select is not None:
        if atoms is None:
            raise ValueError('atoms must be provided if select is given')
        show_matrix = False

    if show_matrix:
        show = showAtomicMatrix(prs_matrix, x_array=sensitivity, 
                                y_array=effectiveness, atoms=atoms, 
                                **kwargs)
    else:
        if select is None:
            fig = fig_ = kwargs.pop('figure', None) # this line needs to be in this block
            if fig is None:
                fig_ = figure('effectiveness')
                final = True
            else:
                final = False 
            kwargs.pop('label', None)
            show_eff = showAtomicLines(effectiveness, atoms=atoms, figure=fig or fig_,
                                       label='Effectiveness', final=final, **kwargs)
            if fig is None:
                title('Effectiveness')
            xlabel('Residues')
            if fig is None:
                fig_ = figure('sensitivity')
            show_sen = showAtomicLines(sensitivity, atoms=atoms, figure=fig or fig_, 
                                       label='Sensitivity', **kwargs)
            if fig is None:
                title('Sensitivity')
            xlabel('Residues')
            show = [show_eff, show_sen]
        else:
            axis = kwargs.pop('axis',0)
            show = []
            profiles = sliceAtomicData(prs_matrix, atoms=atoms, select=select, axis=axis)
            if axis == 1: 
                profiles = profiles.T
            
            final = False 
            for i, profile in enumerate(profiles):
                if i == len(profiles)-1:  # last iteration turn the domain/chain bar back on
                    final = True
                show.append(showAtomicLines(profile, atoms=atoms, final=final, **kwargs))

            xlabel('Residues')
    
    return show

def _checkDomainBarParameter(domains, defpos, atoms, label):
    show = atoms is not None
    pos = defpos

    if not show:
        return show, pos, atoms

    # check if the user wants to show or not
    from numbers import Number
    if isinstance(domains, bool):
        show &= domains
        pos = defpos
    elif isinstance(domains, Number):
        show &= True    # this line does nothing but is left for readability
        pos = domains

    # check if the domain bar can be shown or not
    try:
        data = atoms.getData(label)
        if data is not None:
            uniq = np.unique(data)
            if domains is None:
                show &= len(uniq) > 1
    except:
        data = None

    if data is None:
        if domains is None:
            show &= False
        if show:
            raise ValueError('A {0} bar can only be generated if '
                             'there is {0} data associated with '
                             'the atoms.'.format(label))

    return show, pos, data



def showAtomicMatrix(matrix, x_array=None, y_array=None, atoms=None, **kwargs):
    """Show a matrix using :meth:`~matplotlib.axes.Axes.imshow`. Curves on x- and y-axis can be added.
    The first return value is the :class:`~matplotlib.axes.Axes` object for the upper plot, and the second
    return value is equivalent object for the left plot. The third return value is 
    the :class:`~matplotlib.image.AxesImage` object for the matrix plot. The last return value is the 
    :class:`~matplotlib.axes.Axes` object for the color bar.

    :arg matrix: matrix to be displayed
    :type matrix: :class:`~numpy.ndarray`

    :arg x_array: data to be plotted above the matrix
    :type x_array: :class:`~numpy.ndarray`

    :arg y_array: data to be plotted on the left side of the matrix
    :type y_array: :class:`~numpy.ndarray`

    :arg percentile: A percentile threshold to remove outliers, i.e. only showing data within *p*-th 
        to *100-p*-th percentile.
    :type percentile: float

    :arg atoms: a :class: `AtomGroup` instance for matching residue numbers and chain identifiers
    :type atoms: :class: `AtomGroup`

    :keyword chain: display a bar at the bottom to show chain separations. 
        If set to **None**, it will be decided depends on whether *atoms* 
        is provided. 
        Default is **None**.
    :type chain: bool

    :keyword domain: the same with *chains* but show domain separations instead. 
        *atoms* needs to have *domain* data associated to it.
        Default is **None**.
    :type domain: bool

    :keyword figure: if set to **None**, then a new figure will be created if *auto_show* 
        is `True`, otherwise it will be plotted on the current figure. If set 
        to a figure number or a :class:`~matplotlib.figure.Figure` instance, 
        no matter what 'auto_show' value is, plots will be drawn on the *figure*.
        Default is **None**.
    :type figure: :class:`~matplotlib.figure.Figure`, int, str

    :arg interactive: turn on or off the interactive options
    :type interactive: bool
    """ 
    from matplotlib.pyplot import figure
    from matplotlib.figure import Figure

    show_chain = kwargs.pop('chains', None)
    show_chain = kwargs.pop('chain', show_chain)
    show_domain = kwargs.pop('domains', None)
    show_domain = kwargs.pop('domain', show_domain)
    chain_text_loc = kwargs.pop('chain_text_loc', 'above')
    domain_text_loc = kwargs.pop('domain_text_loc', 'below')
    show_text = kwargs.pop('text', True)
    show_text = kwargs.pop('show_text', show_text)
    show_domain_text = kwargs.pop('domain_text', show_text)
    show_chain_text = kwargs.pop('chain_text', show_text)
    barwidth = kwargs.pop('barwidth', 5)
    barwidth = kwargs.pop('bar_width', barwidth)
    fig = kwargs.pop('figure', None)
    ticklabels = kwargs.pop('ticklabels', None)
    text_color = kwargs.pop('text_color', 'k')
    text_color = kwargs.pop('textcolor', text_color)
    interactive = kwargs.pop('interactive', True)
    
    import matplotlib
    if float(matplotlib.__version__[:-2]) >= 3.6:
        LOGGER.warn('matplotlib 3.6 and later are not compatible with interactive matrices')
        interactive = False

    if isinstance(fig, Figure):
        fig_num = fig.number
    elif fig is None or isinstance(fig, (int, str)):
        fig_num = fig
    else:
        raise TypeError('figure can be either an instance of matplotlib.figure.Figure '
                        'or a figure number.')
    if SETTINGS['auto_show']:
        figure(fig_num)
    elif fig_num is not None:
        figure(fig_num)

    n_row, n_col = matrix.shape

    # do not use isscalar because Atomic objects are not scalars
    if isinstance(atoms, (list, tuple, np.ndarray)): 
        if len(atoms) == 1:
            xatoms = yatoms = atoms[0]
        else:
            try:
                xatoms_, yatoms_ = atoms
            except ValueError:
                raise ValueError('atoms must be either one or two Atomic objects')

            try:
                n_xatoms, n_yatoms = xatoms_.numAtoms(), yatoms_.numAtoms()
            except:
                raise TypeError('atoms must be an Atomic object or a list of Atomic objects')
                
            if n_xatoms != n_col and 3*n_xatoms != n_col:
                if n_yatoms == n_col or 3*n_yatoms == n_col:
                    xatoms = yatoms_  # swap xatoms and yatoms
                else:
                    xatoms = None
                    LOGGER.warn('the number of columns ({0}) in matrix does not '
                                'match that of either {1} ({2} atoms) or {3} '
                                '({4} atoms)'.format(n_col, xatoms_, n_xatoms, yatoms_, n_yatoms))
            else:
                xatoms = xatoms_
            
            if n_yatoms != n_row and 3*n_yatoms != n_row:
                if n_xatoms == n_row or 3*n_xatoms == n_row:
                    yatoms = xatoms_  # swap xatoms and yatoms
                else:
                    yatoms = None
                    LOGGER.warn('the number of rows ({0}) in matrix does not '
                                'match that of either {1} ({2} atoms) or {3} '
                                '({4} atoms)'.format(n_row, xatoms_, n_xatoms, yatoms_, n_yatoms))
            else:
                yatoms = yatoms_
                
        atoms = (xatoms, yatoms)
    else:
        xatoms = yatoms = atoms

    is3dx = is3dy = False
    # an additional check for the case of xatoms = yatoms = atoms
    if xatoms is not None:
        if xatoms.numAtoms() != n_col and 3*xatoms.numAtoms() != n_col:
            xatoms = None
        else:
            is3dx = xatoms.numAtoms()*3 == n_col

    if yatoms is not None:
        if yatoms.numAtoms() != n_row and 3*yatoms.numAtoms() != n_row:
            yatoms = None
        else:
            is3dy = yatoms.numAtoms()*3 == n_row

    def getTickLabels(atoms):
        if atoms is None:
            return None

        hv = atoms.getHierView()
        if hv.numChains() == 0:
            raise ValueError('atoms should contain at least one chain.')
        elif hv.numChains() == 1:
            ticklabels = atoms.getResnums()
        else:
            chids = atoms.getChids()
            resnums = atoms.getResnums()
            ticklabels = ['%s:%d'%(c, n) for c, n in zip(chids, resnums)]
        return ticklabels
    
    if ticklabels is None: 
        xticklabels = kwargs.pop('xticklabels', getTickLabels(xatoms))
        yticklabels = kwargs.pop('yticklabels', getTickLabels(yatoms))
    else: # if the user provides ticklabels, then always use them
        xticklabels = yticklabels = ticklabels
    
    if is3dx:
        if len(xticklabels) != 3*n_col:
            xticklabels_ = []
            for label in xticklabels:
                xticklabels_.extend([label]*3)
            xticklabels = xticklabels_

    if is3dy:
        if len(yticklabels) != 3*n_row:
            yticklabels_ = []
            for label in yticklabels:
                yticklabels_.extend([label]*3)
            yticklabels = yticklabels_

    im, lines, colorbar = showMatrix(matrix, x_array, y_array, xticklabels=xticklabels, yticklabels=yticklabels, 
                                     interactive=False, **kwargs) 
    
    if interactive:
        from prody.utilities import ImageCursor
        from matplotlib.pyplot import connect, gca
        cursor = ImageCursor(gca(), im, atoms=atoms)
        connect('button_press_event', cursor.onClick)

    bars = []
    texts = []

    ## draw chain bars
    # x
    show_chain, chain_pos, chids = _checkDomainBarParameter(show_chain, 0., xatoms, 'chain')

    if show_chain:
        b, t = showDomainBar(chids, loc=chain_pos, axis='x', text_loc=chain_text_loc, 
                             text_color=text_color, text=show_chain_text, barwidth=barwidth, is3d=is3dx)
        bars.extend(b)
        texts.extend(t)

    # y
    show_chain, chain_pos, chids = _checkDomainBarParameter(show_chain, 0., yatoms, 'chain')

    if show_chain:
        b, t = showDomainBar(chids, loc=chain_pos, axis='y', text_loc=chain_text_loc, 
                             text_color=text_color, text=show_chain_text, barwidth=barwidth, is3d=is3dy)
        bars.extend(b)
        texts.extend(t)
  
    show_domain, domain_pos, domains = _checkDomainBarParameter(show_domain, 1., xatoms, 'domain')

    ## draw domain bars
    # x
    if show_domain:
        b, t = showDomainBar(domains, loc=domain_pos, axis='x', text_loc=domain_text_loc, 
                             text_color=text_color, text=show_domain_text, barwidth=barwidth, is3d=is3dx)
        bars.extend(b)
        texts.extend(t)

    # y
    show_domain, domain_pos, domains = _checkDomainBarParameter(show_domain, 1., yatoms, 'domain')

    if show_domain:
        b, t = showDomainBar(domains, loc=domain_pos, axis='y', text_loc=domain_text_loc, 
                             text_color=text_color, text=show_domain_text, barwidth=barwidth, is3d=is3dy)
        bars.extend(b)
        texts.extend(t)

    if SETTINGS['auto_show']:
        showFigure()

    return im, lines, colorbar, texts

pimshow = showAtomicMatrix

def showAtomicLines(*args, **kwargs):
    """
    Show a plot with the option to use residue numbers and include chain/domain color 
    bars using provided atoms.
    
    :arg atoms: a :class: `AtomGroup` instance for matching 
        residue numbers and chain identifiers. 
    :type atoms: :class: `AtomGroup`

    :keyword chain: display a bar at the bottom to show chain separations. 
        If set to **None**, it will be decided depends on whether *atoms* 
        is provided. 
        Default is **None**.
    :type chain: bool

    :keyword domain: the same as *chain* but show domain separations instead. 
        *atoms* needs to have *domain* data associated to it.
        Default is **None**.
    :type domain: bool

    :keyword gap: whether to show the gaps in the *atoms* or not.
        Default is **False**.
    :type gap: bool

    :keyword overlay: whether to overlay the curves based on the chain separations 
        in *atoms* or not.
        Default is **False**.
    :type overlay: bool

    :keyword figure: if set to **None**, then a new figure will be created if *auto_show* 
        is **True**, otherwise it will be plotted on the current figure. If set 
        to a figure number or string or a :class:`~matplotlib.figure.Figure` instance, 
        no matter what 'auto_show' value is, plots will be drawn on the *figure*.
        Default is **None**.
    :type figure: :class:`~matplotlib.figure.Figure`, int, str

    :keyword final: if set to **False**, *chain* and *domain* will be set to **False** 
                    no matter what their values are. This is used to stack plots onto one 
                    another, and show only one domain/chain bar.
    :type final: bool
    """
    
    x = None
    xy_args = []
    linespec = '-'
    for arg in args:
        if isinstance(arg, str):
            linespec = arg
        else:
            xy_args.append(arg)

    if len(xy_args) == 0:
        raise ValueError('no data is given for plotting')
    elif len(xy_args) == 1:
        y = xy_args[0]
    elif len(xy_args) >= 2: 
        if len(xy_args) > 2:
            LOGGER.warn("args contains more than x's and y's; only the first two arrays are used")
        x = xy_args[0]
        y = xy_args[1]

    atoms = kwargs.pop('atoms', None)
    linespec = kwargs.pop('linespec', linespec)
    show_chain = kwargs.pop('chains', None)
    show_domain = kwargs.pop('domains', None)
    show_chain = kwargs.pop('chain', show_chain)
    show_domain = kwargs.pop('domain', show_domain)
    final = kwargs.pop('final', True)
    if not final:
        show_domain = show_chain = False

    chain_text_loc = kwargs.pop('chain_text_loc', 'above')
    domain_text_loc = kwargs.pop('domain_text_loc', 'below')
    zero_line = kwargs.pop('show_zero', False)
    zero_line = kwargs.pop('zero', zero_line)
    show_text = kwargs.pop('text', True)
    show_text = kwargs.pop('show_text', show_text)
    show_domain_text = kwargs.pop('domain_text', show_text)
    show_chain_text = kwargs.pop('chain_text', show_text)
    barwidth = kwargs.pop('barwidth', 5)
    barwidth = kwargs.pop('bar_width', barwidth)

    gap = kwargs.pop('gap', False)
    overlay = kwargs.pop('overlay', False)
    overlay = kwargs.pop('overlay_chains', overlay)

    dy = kwargs.pop('dy', None)

    from prody.utilities import showLines
    from matplotlib.pyplot import figure, xlim, plot
    from matplotlib.figure import Figure

    fig = kwargs.pop('figure', None)

    if isinstance(fig, Figure):
        fig_num = fig.number
    elif fig is None or isinstance(fig, (int, str)):
        fig_num = fig
    else:
        raise TypeError('figure can be either an instance of matplotlib.figure.Figure '
                        'or a figure number.')
                        
    if SETTINGS['auto_show'] and final:
        figure(fig_num)
    elif fig_num is not None:
        figure(fig_num)
    
    try:
        y = np.asarray(y)
    except:
        raise TypeError('y should be an array-like instance.')

    if x is not None:
        _y = []
        try:
            x = np.asarray(x, dtype=int)
        except:
            raise TypeError('x should be an integer array.')

        if x.min() < 0:
            raise ValueError('x should be non-negative.')

        if atoms is None:
            I = np.arange(x.max() + 1)
        else:
            if x.max() + 1 > atoms.numAtoms():
                raise ValueError('size mismatch between x ({0}) and atoms ({1})'
                             .format(x.max(), atoms.numAtoms()))
            I = np.arange(atoms.numAtoms())
        
        for i in I:
            ix = np.where(x==i)[0]
            if len(ix):
                _y.append(y[ix[0]])
            else:
                _y.append(np.nan)
        y = np.asarray(_y)
        x = None # clear up x just in case

    ticklabels = labels = datalabels = None
    def func_ticklabels(val, pos):
        #The two args are the value and tick position
        i = int(round(val))
        J = np.where(x==i)[0]
        if len(J):
            label = labels[J[0]]
        else:
            label = ''

        return label

    if atoms is not None:
        if y.shape[0] != atoms.numAtoms():
            raise ValueError('size mismatch between y ({0}) and atoms ({1})'
                             .format(y.shape[0], atoms.numAtoms()))

        if overlay:
            if not gap:
                gap = True
            show_chain = False
            #show_domain = False

        hv = atoms.getHierView()
        if hv.numChains() == 0:
            raise ValueError('atoms should contain at least one chain.')
        elif hv.numChains() == 1:
            labels = atoms.getResnums()
            if gap:
                x = atoms.getResnums()
                ticklabels = func_ticklabels
                if overlay:
                    x = [x]; _y = [y]; _dy = [dy]
        else:
            labels = []
            if gap: 
                x = []; last = 0
            if overlay:
                datalabels = [];  _y = []; _dy = []

            for chain in hv.iterChains():
                chid = chain.getChid()
                resnums = chain.getResnums()
                
                labels.extend('%s:%d'%(chid, resnum) for resnum in resnums)
                if gap:
                    if overlay:
                        datalabels.append(chid)
                        x.append(resnums)
                        _y.append(y[last:last+len(resnums)])
                        if dy is not None:
                            _dy.append(dy[last:last+len(resnums)])
                        last += len(resnums)
                    else:
                        x.extend(resnums + last)
                        last = resnums[-1]
                    
        if gap:
            if overlay:
                ticklabels = None
                y = _y
                if dy is not None:
                    dy = _dy
            else:
                x -= x[0]
                ticklabels = func_ticklabels
        else:
            ticklabels = labels     
    else:
        if gap:
            LOGGER.warn('atoms need to be provided if gap=True')
        if overlay:
            LOGGER.warn('atoms need to be provided if overlay=True')
        gap = False
        overlay = False

    if gap:
        if overlay:
            labels = kwargs.pop('label', datalabels)
            Z = []
            for z in zip(x, y):
                Z.extend(z)
                Z.append(linespec)
            lines, polys = showLines(*Z, dy=dy, ticklabels=ticklabels, 
                                     gap=True, label=labels, **kwargs)
        else:
            lines, polys = showLines(x, y, linespec, dy=dy, ticklabels=ticklabels, 
                                     gap=True, **kwargs)
    else:
        lines, polys = showLines(y, linespec, dy=dy, ticklabels=ticklabels, **kwargs)

    if zero_line:
        l = xlim()
        plot(l, [0, 0], '--', color='gray')

    bars = []
    texts = []

    show_chain, chain_pos, chids = _checkDomainBarParameter(show_chain, 0., atoms, 'chain')
     
    if show_chain:
        b, t = showDomainBar(chids, x=x, loc=chain_pos, axis='x', 
                             text_loc=chain_text_loc, text=show_chain_text,
                             barwidth=barwidth)
        bars.extend(b)
        texts.extend(t)

    show_domain, domain_pos, domains = _checkDomainBarParameter(show_domain, 1., atoms, 'domain')
    if show_domain:
        if overlay:
            x = x[0]
        b, t = showDomainBar(domains, x=x, loc=domain_pos, axis='x', 
                             text_loc=domain_text_loc,  text=show_domain_text,
                             barwidth=barwidth)
        bars.extend(b)
        texts.extend(t)

    if SETTINGS['auto_show']:
        showFigure()
    return lines, polys, bars, texts

pplot = showAtomicLines

def showDomainBar(domains, x=None, loc=0., axis='x', **kwargs):
    """
    Plot a bar on top of the current axis which is colored based 
    on domain separations.
    
    :arg domains: a list of domain labels 
    :type domains: list, tuple, :class:`~numpy.ndarray`

    :arg loc: relative position of the domain bar. **0** means at 
              bottom/left and **1** means at top/right
    :type loc: float

    :arg axis: on which axis the bar will be plotted. It can be 
               either **x** or **y**
    :type axis: str

    :keyword text: whether to show the text or not. Default is **True**
    :type text: bool

    :keyword text_loc: location of text labels. It can be either 
                   **above** or **below**
    :type text_loc: str

    :keyword text_color: color of the text labels
    :type text_color: str, tuple, list

    :keyword color: a dictionary of colors where keys are the domain names
    :type color: dict

    :keyword relim: whether to rescale the axes' limits after adding 
                    the bar. Default is **True**
    :type relim: bool
    """

    from matplotlib.pyplot import plot, text, xlim, ylim, gca

    show_text = kwargs.pop('show_text', True)
    show_text = kwargs.pop('text', show_text)
    text_color = kwargs.pop('text_color', 'k')
    text_color = kwargs.pop('textcolor', text_color)
    font_dict = kwargs.pop('font_dict', None)
    font_dict = kwargs.pop('fontdict', font_dict)

    barwidth = kwargs.pop('barwidth', 5)
    barwidth = kwargs.pop('bar_width', barwidth)

    color_dict = kwargs.pop('color', None)

    offset = kwargs.pop('offset', 0)

    is3d = kwargs.pop('is3d', False)

    relim = kwargs.pop('relim', True)

    text_loc = kwargs.pop('text_loc', 'above')
    if not isinstance(text_loc, str):
        raise TypeError('text_loc should be a str')
    
    text_loc = text_loc.lower().strip()
    if not text_loc in ['above', 'below']:
        raise ValueError('text_loc can only be either "above" or "below"')

    halign = 'right' if text_loc == 'below' else 'left'
    valign = 'top' if text_loc == 'below' else 'bottom'

    if len(domains) == 0:
        raise ValueError('domains should not be empty')

    if is3d:
        domains_ = []
        for d in domains:
            domains_.extend([d]*3)
        domains = domains_

    domains = np.asarray(domains, dtype=str)
    EMPTY_CHAR = domains[0][:0]

    uni_domids = np.unique(domains)
    uni_domids = uni_domids[uni_domids!=EMPTY_CHAR]

    if axis == 'y':
        lim = xlim
    elif axis == 'x':
        lim = ylim
    else:
        raise ValueError('axis can be either "x" or "y"')

    L = lim()
    d_loc = L[0] + loc * (L[1] - L[0])
    D = []
    bars = []
    texts = []

    color_order = []
    for domid in uni_domids:
        if color_dict is not None:
            color_order.append(color_dict[domid])
        d = domains == domid
        D.append(d)

    if not D:
        return bars, texts
    D = np.vstack(D).T
    F = np.zeros(D.shape)
    F[~D] = np.nan
    F[D] = d_loc

    if x is None:
        x = np.arange(len(domains), dtype=float)
    x = x + offset #+ 0.5
    X = np.tile(x, (len(uni_domids), 1)).T

    if show_text:
        for i, chid in enumerate(uni_domids):
            d = D[:, i].astype(int)
            d *= np.arange(len(d)) + 1
            # find the position for the texts
            #locs = np.where(d)[0]
            idx = np.where(d)[0]
            locs = np.split(d[idx], np.where(np.diff(idx)!=1)[0] + 1)

            for loc in locs:
                if len(loc) == 1:
                    i = int(loc)
                    pos = x[i-1] - offset
                else:
                    i = int(np.median(loc))
                    pos = x[i-1] - offset
                if axis == 'y':
                    txt = text(d_loc, pos, chid, rotation=-90, 
                                                color=text_color,
                                                horizontalalignment=halign, 
                                                verticalalignment='center',
                                                fontdict=font_dict)
                else:
                    txt = text(pos, d_loc, chid, color=text_color,
                                                horizontalalignment='center', 
                                                verticalalignment=valign,
                                                fontdict=font_dict)
                texts.append(txt)
    
    if len(color_order):
        gca().set_prop_cycle('color', color_order)
    else:
        gca().set_prop_cycle(None)

    if axis == 'y':
        dbars = plot(F, X, linewidth=barwidth, solid_capstyle='butt', drawstyle='steps')

        for bar in dbars:
            bar.set_clip_on(False)
    else:
        dbars = plot(X, F, linewidth=barwidth, solid_capstyle='butt', drawstyle='steps-post')
        for bar in dbars:
            bar.set_clip_on(False)

    gca().set_prop_cycle(None)
    bars.extend(dbars)
    if relim:
        gca().autoscale_view()

    start, stop = lim()
    lim(start, stop)
    
    return bars, texts

def showTree(tree, format='matplotlib', **kwargs):
    """ Given a tree, creates visualization in different formats. 
    
    arg tree: Tree needs to be unrooted and should be generated by tree 
        generator from Phylo in biopython, which is used by :meth:`.calcTree`
    type tree: :class:`~Bio.Phylo.BaseTree.Tree`
    
    arg format: depending on the format, you will see different forms of trees. 
        Acceptable formats are ``"plt"`` (or ``"mpl"`` or ``"matplotlib"``), 
        ``"ascii"`` and ``"networkx"``. Default is ``"matplotlib"``.
    type format: str
    
    keyword font_size: font size for branch labels
    type font_size: float
    
    keyword line_width: the line width for each branch
    type line_width: float
    
    """

    try: 
        from Bio import Phylo
    except ImportError:
        raise ImportError('Phylo module could not be imported. '
            'Reinstall ProDy or install Biopython '
            'to solve the problem.')

    if format == 'ascii':
        Phylo.draw_ascii(tree)
        return

    elif format in ['plt', 'mpl', 'matplotlib']: 
        from matplotlib.pyplot import figure, xlabel, ylabel
        from prody.utilities.drawtools import drawTree

        if SETTINGS['auto_show']:
            figure()
        drawTree(tree, **kwargs)
        if SETTINGS['auto_show']:
            showFigure()

        xlabel('distance')
        ylabel('')
        return

    elif format == 'networkx':
        node_size = kwargs.pop('node_size', 20)
        node_color = kwargs.pop('node_color', 'red')
        node_shape = kwargs.pop('node_shape', 'o')
        withlabels = kwargs.pop('withlabels', True)
        scale = kwargs.pop('scale', 1.)
        iterations = kwargs.pop('iterations', 500)
        k = kwargs.pop('k', None)
        obj = showTree_networkx(tree, node_size=node_size, node_color=node_color, 
                                node_shape=node_shape, withlabels=withlabels, 
                                scale=scale, iterations=iterations, k=k, **kwargs)

        return obj
    
    else:
        raise ValueError('format should be ascii or plt or networkx.')

def showTree_networkx(tree, node_size=20, node_color='red', node_shape='o', 
                      withlabels=True, scale=1., iterations=500, k=None, 
                      **kwargs):
    """ Given a tree, creates visualization using :mod:`~networkx`. See 
    :func:`~networkx.spring_layout` and :func:`~networkx.draw_networkx_nodes` 
    for more details.
    
    arg tree: Tree needs to be unrooted and should be generated by tree 
        generator from Phylo in biopython, which is used by :meth:`.calcTree`
    type tree: :class:`~Bio.Phylo.BaseTree.Tree`
    
    """

    from Bio import Phylo
    import matplotlib.pyplot as mpl

    try:
        import networkx
    except ImportError:
        raise ImportError('Please install networkx to use this function.')

    G = Phylo.to_networkx(tree)
    labels = {}
    colors = []
    sizes = []
    shape_types = 'so^>v<dph8'
    shape_groups = {}
    for s in shape_types:
        shape_groups[s] = []

    nodes = []
    for i, node in enumerate(G.nodes()):
        lbl = node.name
        if lbl is None:
            lbl = ''
            colors.append('black')
            sizes.append(0)
            shape_groups['o'].append(i)
        else:
            sizes.append(node_size)
            if isinstance(node_color, str):
                nc = node_color
            else:
                nc = node_color[lbl] if lbl in node_color else 'red'
            colors.append(nc)

            if isinstance(node_shape, str):
                ns = node_shape
            else:
                ns = node_shape[lbl] if lbl in node_shape else 'o'
            shape_groups[ns].append(i)
        labels[node] = lbl
        nodes.append(node)

    if SETTINGS['auto_show']:
        mpl.figure()

    layout = networkx.spring_layout(G, scale=scale, iterations=iterations, k=k)
    #networkx.draw(G, pos=layout, withlabels=False, node_size=sizes, node_color=colors)
    networkx.draw_networkx_edges(G, pos=layout)
    
    if np.isscalar(node_shape):
        networkx.draw_networkx_nodes(G, pos=layout, withlabels=False, node_size=sizes, 
                                        node_shape=node_shape, node_color=colors)
    else:
        for shape in shape_groups:
            nodelist = [nodes[i] for i in shape_groups[shape]]
            nodesizes = [sizes[i] for i in shape_groups[shape]]
            nodecolors = [colors[i] for i in shape_groups[shape]]
            if not nodelist: continue
            networkx.draw_networkx_nodes(G, pos=layout, withlabels=False, node_size=nodesizes, 
                                        node_shape=shape, node_color=nodecolors, 
                                        nodelist=nodelist)

    if withlabels:
        fontdict = kwargs.pop('fontdict', None)
        if fontdict is None:
            fontsize = kwargs.pop('font_size', 6)
            fontcolor = kwargs.pop('font_color', 'black')
            fontdict = {'size': fontsize, 'color': fontcolor}

        for node, pos in layout.items():
            mpl.text(pos[0], pos[1], labels[node], fontdict=fontdict)

    if SETTINGS['auto_show']:
        showFigure()

    return mpl.gca()<|MERGE_RESOLUTION|>--- conflicted
+++ resolved
@@ -378,11 +378,7 @@
         except ImportError:
             pass
         else:
-<<<<<<< HEAD
-            if len(modes) == 2 and len(texts) < 15:
-=======
             if len(modes) == 2 and adjust == True:
->>>>>>> c6ea011c
                 adjust_text(ts)
 
     if len(modes) == 2:
