# -*- coding: utf-8 -*-
"""This module defines functions for performing adaptive ANM."""

import time
from numbers import Integral
from numpy import ndarray
import numpy as np
import matplotlib.pyplot as plt

from prody import LOGGER
from prody.measure import calcDeformVector, calcRMSD, superpose, applyTransformation, calcDistance
from prody.atomic import Atomic, AtomGroup, sliceAtomicData
from prody.utilities import getCoords
from .compare import calcOverlap, calcCumulOverlap
from prody.ensemble import PDBEnsemble, Ensemble
from .mode import Vector
from .anm import ANM
from .functions import calcENM, reduceModel, sliceModel
from .compare import matchModes
from .modeset import ModeSet
from prody.trajectory import writeDCD
from prody.proteins import writePDB, mapOntoChain, mapChainByChain

__all__ = ['AdaptiveANM']


class AdaptiveANM(object):
    def __init__(self, structA, structB, **kwargs):
        self.structA = structA
        self.structB = structB
        self.coordsA = structA.getCoords()
        self.coordsB = structB.getCoords()

        self.cutoff = kwargs.pop('cutoff', 15.0) # default cutoff for ANM.buildHessian
        self.gamma = kwargs.pop('gamma', 1.0) # default gamma for ANM.buildHessian

        self.alignSel = kwargs.get('alignSel', None)
        self.alignSelA = kwargs.get('alignSelA', self.alignSel)
        self.alignSelB = kwargs.get('alignSelB', self.alignSel)

        self.reduceSel = kwargs.pop('reduceSel', None)
        self.reduceSelA = kwargs.get('reduceSelA', self.reduceSel)
        self.reduceSelB = kwargs.get('reduceSelB', self.reduceSel)

        if self.alignSelA is None:
            self.alignSelA = self.reduceSelA

        if self.alignSelB is None:
            self.alignSelB = self.reduceSelB

        if self.alignSelA is None:
            structA_sel = self.structA
        else:
            structA_sel = self.structA.select(self.alignSelA)

        if self.alignSelB is None:
            structB_sel = self.structB
        else:
            structB_sel = self.structB.select(self.alignSelB)

        mapping_func = kwargs.pop('mapping_func', mapChainByChain)
        seqid = kwargs.pop('seqid', 90.) 
        coverage = kwargs.pop('overlap', 70.)
        coverage = kwargs.pop('coverage', coverage)
        pwalign = kwargs.pop('pwalign', None)
        pwalign = kwargs.pop('mapping', pwalign)

        try:
            _, T = superpose(structA_sel, structB_sel)
            structA = applyTransformation(T, structA)
            structB_amap = structB_sel
        except:
            structB_amap = sum(np.array(mapping_func(structB_sel, structA_sel, overlap=coverage, seqid=seqid, pwalign=pwalign))[:,0])
            _, T = superpose(structA_sel, structB_amap)
            structA = applyTransformation(T, structA)

        rmsd = calcRMSD(structA_sel, structB_amap)
        self.rmsds = [rmsd]
        self.dList = []
        self.numSteps = 0

        self.trim = kwargs.pop('trim', 'slice')

        self.anmA = kwargs.pop('anmA', None)
        self.anmB = kwargs.pop('anmB', None)

        if self.anmA is not None:
            self.anmListA = [self.anmA]
        else:
            self.anmListA = []

        if self.anmB is not None:
            self.anmListB = [self.anmB]
        else:
            self.anmListB = []

        self.n_modes = 20
        self.numModesList = []
        self.whichModesA = []
        self.whichModesB = []

        self.plotRMSD = kwargs.get('plotRMSD', False)
        self.plotNumModes = kwargs.get('plotNumModes', False)

        self.maxModes = kwargs.get('maxModes', 0.05)
        if not isinstance(self.maxModes, (int,float)):
            raise TypeError('maxModes should be an integer or float')
        if self.maxModes < 1:
            self.maxModes = int(self.maxModes * 3*self.structA.numAtoms()-6)
        if self.maxModes > 3*self.structA.numAtoms()-6:
            self.maxModes = 3*self.structA.numAtoms()-6

        self.Fmin = kwargs.get('Fmin', None)
        self.Fmin_max = kwargs.get('Fmin_max', 0.6)
        self.resetFmin = kwargs.get('resetFmin', False)
        self.f = kwargs.get('f', 0.2)

        self.ensembleA = Ensemble(structA)
        self.ensembleA.addCoordset(structA)

        self.ensembleB = Ensemble(structB)
        self.ensembleB.addCoordset(structB)

        self.outputDCD = kwargs.get('outputDCD', False)
        self.outputPDB = kwargs.get('outputPDB', False)

        self.filename = kwargs.get('filename', None)
        if self.filename is None:
            self.filename = self.structA.getTitle().replace(' ', '_')

        self.rmsd_diff_cutoff = kwargs.get('rmsd_diff_cutoff', 0.05)
        self.target_rmsd = kwargs.get('target_rmsd', 1.0)

        LOGGER.info('Initialised Adaptive ANM with RMSD {:4.3f}\n'.format(rmsd))

    def runStep(self, structA=None, structB=None, **kwargs):

        if structA is None:
            structA = self.structA

        if structB is None:
            structB = self.structB

        alignSelA = kwargs.pop('alignSel', self.alignSelA)
        alignSelB = kwargs.pop('alignSel', self.alignSelB)

        reduceSel = kwargs.pop('reduceSel', self.reduceSel)
        reduceSelA = kwargs.pop('reduceSelA', self.reduceSelA)
        reduceSelB = kwargs.pop('reduceSelB', self.reduceSelB)

        if reduceSelA is None:
            reduceSelA = reduceSel

        if reduceSelB is None:
            reduceSelB = reduceSel

        if alignSelA is None:
            alignSelA = reduceSelA

        if alignSelB is None:
            alignSelB = reduceSelB

        Fmin = kwargs.get('Fmin', self.Fmin)

        f = kwargs.get('f', self.f)

        outputDCD = kwargs.get('outputDCD', self.outputDCD)
        outputPDB = kwargs.get('outputPDB', self.outputPDB)
        filename = kwargs.get('filename', self.filename)

        plotRMSD = kwargs.get('plotRMSD', self.plotRMSD)
        plotNumModes = kwargs.get('plotNumModes', self.plotNumModes)

        LOGGER.info('\nStarting cycle {0} with initial structure {1}'.format(self.numSteps+1, structA))

        mapping_func = kwargs.get('mapping_func', mapOntoChain)

        if alignSelA is None:
            structA_sel = structA
        else:
            structA_sel = structA.select(alignSelA)

        if alignSelB is None:
            structB_sel = structB
        else:
            structB_sel = structB.select(alignSelB)

        try:
            _, T = superpose(structA_sel, structB_sel)
            structA = applyTransformation(T, structA)
        except:
            structB_amap = sum(np.array(mapping_func(structB_sel, structA_sel))[:,0], **kwargs)
            _, T = superpose(structA_sel, structB_amap)
            structA = applyTransformation(T, structA)

        trim = kwargs.pop('trim', self.trim)
        anmA, _ = calcENM(structA, n_modes=self.n_modes)

<<<<<<< HEAD
        if reduceSelA is not None:
            if trim == 'slice':
                trim_anmA, _ = sliceModel(anmA, structA, reduceSelA)
            elif trim == 'reduce':
                trim_anmA, _ = reduceModel(anmA, structA, reduceSelA)
                trim_anmA.calcModes(n_modes=self.n_modes)
            else:
                trim_anmA = anmA
=======
        if trim == 'slice':
            trim_anmA, _ = sliceModel(anmA, structA, reduceSelA)
        elif trim == 'reduce':
            trim_anmA, _ = reduceModel(anmA, structA, reduceSelA)
            trim_anmA.calcModes(n_modes=self.n_modes)
>>>>>>> 9d0fd8f0
        else:
            trim_anmA = anmA

        coordsA = structA.getCoords()
        coordsA_sel = structA_sel.getCoords()
        coordsB_sel = structB_sel.getCoords()

        defvec = coordsB_sel - coordsA_sel
        d = defvec.flatten()
        self.dList.append(d)

        if Fmin is None:
            if self.numSteps == 0 or self.resetFmin:
                Fmin = 0. # Select the first mode only
            else:
                Fmin = 1 - np.sqrt(np.linalg.norm(self.dList[self.numSteps])
                                   / np.linalg.norm(self.dList[0]))

        if Fmin > self.Fmin_max:
            Fmin = self.Fmin_max

        LOGGER.info('Fmin is {:4.3f}, corresponding to a cumulative overlap of {:4.3f}'.format(
            Fmin, np.sqrt(Fmin)))

        if reduceSelA is not None:
            trim_d = sliceAtomicData(d, structA_sel, reduceSelA)
        else:
            trim_d = d
            
        overlaps = np.dot(trim_d, trim_anmA.getEigvecs())
        overlap_sorting_indices = list(reversed(list(np.argsort(abs(overlaps)))))
        overlaps = overlaps[overlap_sorting_indices]

        if trim == 'reduce':
            sliced_anmA, _ = sliceModel(anmA, structA, reduceSelA)
            modesetA = ModeSet(trim_anmA, overlap_sorting_indices)
            _, overlap_sorting_indices = matchModes(modesetA, sliced_anmA, index=True)

        modesetA = ModeSet(anmA, overlap_sorting_indices)

        normalised_overlaps = overlaps / np.linalg.norm(d)
        c_sq = np.cumsum(np.power(normalised_overlaps, 2), axis=0)

        modesCrossingFmin = np.where(c_sq <= Fmin)[0]
        numModes = len(modesCrossingFmin)
        if numModes == 0:
            numModes = 1
            modesCrossingFmin = [0]

        maxModes = kwargs.get('maxModes', self.maxModes)
        if not isinstance(maxModes, (int,float)):
            raise TypeError('maxModes should be an integer or float')
        if maxModes < 1:
            maxModes = int(maxModes * 3*self.structA.numAtoms()-6)
        if maxModes > 3*self.structA.numAtoms()-6:
            maxModes = 3*self.structA.numAtoms()-6

        if numModes > maxModes:
            numModes = maxModes

        self.numModesList.append(numModes)

        if numModes == 1:
            LOGGER.info('Using 1 mode with overlap {0} (Mode {1})'
                        .format('{:4.3f}'.format(np.sqrt(c_sq[0])), modesetA.getIndices()[0]+1))
        elif numModes < 11:
            LOGGER.info('Using {0} modes with cumulative overlap {1} (Modes {2} and {3})'
                        .format(numModes, '{:4.3f}'.format(np.sqrt(c_sq[numModes-1])),
                                ', '.join([str(entry)
                                           for entry in modesetA.getIndices()[:numModes-1]+1]),
                                str(modesetA.getIndices()[numModes-1]+1)))
        else:
            LOGGER.info('Using {0} modes with cumulative overlap {1} (Modes {2}, ... and {3}) with max mode number {4}'
                        .format(numModes, '{:4.3f}'.format(np.sqrt(c_sq[numModes-1])),
                                ', '.join([str(entry)
                                           for entry in modesetA.getIndices()[:10]+1]),
                                str(modesetA.getIndices()[numModes-1]+1),
                                np.max(modesetA.getIndices()[:numModes]+1)))

        if np.max(modesetA.getIndices()[:numModes]) > self.n_modes-5:
            self.n_modes *= 10
        
        if self.n_modes > 3*self.structA.numAtoms()-6:
            self.n_modes = 3*self.structA.numAtoms()-6

        v = np.sum(np.multiply(overlaps[:numModes], modesetA.getEigvecs()[:, :numModes]),
                   axis=1).reshape(coordsA.shape)

        trim_v = sliceAtomicData(v.reshape(-1), structA, reduceSelA).reshape(-1, 3)
        s_min = sum(np.multiply(trim_v.flatten(), trim_d))/sum(np.power(trim_v.flatten(), 2))

        new_coordsA = coordsA + f * s_min * v

        if structA == self.structA:
            self.anmA = anmA
            self.anmListA.append(modesetA)
            self.structA.setCoords(new_coordsA)
            self.ensembleA.addCoordset(new_coordsA)
            self.whichModesA.append(modesetA[modesCrossingFmin])
        elif structA == self.structB:
            self.anmB = anmA
            self.anmListB.append(modesetA)
            self.structB.setCoords(new_coordsA)
            self.ensembleB.addCoordset(new_coordsA)
            self.whichModesB.append(modesetA[modesCrossingFmin])

        new_coordsA_reduceSel = structA.select(reduceSelA).getCoords()
        coordsB_reduceSel = structB.select(reduceSelB).getCoords()
        rmsd = calcRMSD(new_coordsA_reduceSel, coordsB_reduceSel)

        LOGGER.info('Current RMSD is {:4.3f}\n'.format(rmsd))

        if plotRMSD:
            plt.figure(1); plt.plot(self.numSteps, rmsd)

        if plotNumModes:
            plt.figure(2); plt.bar(self.numSteps, numModes)

        self.numSteps += 1

        self.rmsds.append(rmsd)

        if outputPDB:
            writePDB(filename + '_A', self.ensembleA)
            LOGGER.clear()
            writePDB(filename + '_B', self.ensembleB)
            LOGGER.clear()

        if outputDCD:
            writeDCD(filename + '_A', self.ensembleA)
            LOGGER.clear()
            writeDCD(filename + '_B', self.ensembleB)
            LOGGER.clear()

        return


    def checkConvergence(self, **kwargs):
        converged = False
        rmsd_diff_cutoff = kwargs.get('rmsd_diff_cutoff', self.rmsd_diff_cutoff)
        target_rmsd = kwargs.get('target_rmsd', self.target_rmsd)

        if self.rmsds[-2] - self.rmsds[-1] < rmsd_diff_cutoff:
            LOGGER.warn('The RMSD decrease fell below {0}'.format(rmsd_diff_cutoff))
            converged = True

        if self.rmsds[-1] < target_rmsd:
            LOGGER.warn('The RMSD fell below target RMSD {0}'.format(target_rmsd))
            converged = True

        all_dists = np.array([calcDistance(self.structA, self.structA[i]) 
                              for i in range(self.structA.numAtoms())])
        min_dists = np.array([np.min([np.min(all_dists[i, :i]),np.min(all_dists[i, i+1:])]) 
                              for i in range(1,self.structA.numAtoms()-1)])
        if max(min_dists) > self.cutoff:
            LOGGER.warn('A bead has become disconnected. Adaptive ANM cannot proceed without unrealistic deformations')
            converged = True

        return converged


    def runManySteps(self, n_steps, **kwargs):
        n_start = self.numSteps
        while self.numSteps < n_start + n_steps:
            self.runStep(self.structA, self.structB, **kwargs)
            converged = self.checkConvergence()
            if converged:
                self.structA.setCoords(self.coordsA) # That way the original object is back to normal
                self.structB.setCoords(self.coordsB) # That way the original object is back to normal
                break


    def runManyStepsAlternating(self, n_steps, **kwargs):
        n_start = self.numSteps
        while self.numSteps < n_start + n_steps:
            self.runStep(self.structA, self.structB, **kwargs)
            self.runStep(self.structB, self.structA, **kwargs)

            converged = self.checkConvergence()
            if converged:
                self.structA.setCoords(self.coordsA) # That way the original object is back to normal
                self.structB.setCoords(self.coordsB) # That way the original object is back to normal
                break

        ensemble = Ensemble('combined trajectory')
        ensemble.setAtoms(self.structA)
        for coordset in self.ensembleA.getCoordsets():
            ensemble.addCoordset(coordset)
        for coordset in reversed(self.ensembleB.getCoordsets()):
            ensemble.addCoordset(coordset)

        if self.outputPDB:
            writePDB(self.filename, ensemble)

        if self.outputDCD:
            writeDCD(self.filename, ensemble)

        return


    def runManyStepsFurthestEachWay(self, n_steps, **kwargs):
        n_start = self.numSteps

        LOGGER.info('\n\nStarting from struct A ({0})'.format(self.structA))
        while self.numSteps < n_start + n_steps:
            self.runStep(self.structA, self.structB, **kwargs)
            converged = self.checkConvergence()
            if converged:
                self.structA.setCoords(self.coordsA) # That way the original object is back to normal
                self.structB.setCoords(self.coordsB) # That way the original object is back to normal
                LOGGER.warn('The part starting from structA converged.')
                break

        LOGGER.info('\n\nStarting from structB ({0})'.format(self.structB))
        self.resetFmin = True
        while self.numSteps < n_start + n_steps:
            self.runStep(self.structB, self.structA, **kwargs)
            self.resetFmin = False
            converged = self.checkConvergence()
            if converged:
                self.structA.setCoords(self.coordsA) # That way the original object is back to normal
                self.structB.setCoords(self.coordsB) # That way the original object is back to normal
                LOGGER.warn('The part starting from structB converged.')
                break

        ensemble = Ensemble('combined trajectory')
        ensemble.setAtoms(self.structA)
        for coordset in self.ensembleA.getCoordsets():
            ensemble.addCoordset(coordset)
        for coordset in reversed(self.ensembleB.getCoordsets()):
            ensemble.addCoordset(coordset)

        if self.outputPDB:
            writePDB(self.filename, ensemble)

        if self.outputDCD:
            writeDCD(self.filename, ensemble)

        return
        <|MERGE_RESOLUTION|>--- conflicted
+++ resolved
@@ -196,7 +196,6 @@
         trim = kwargs.pop('trim', self.trim)
         anmA, _ = calcENM(structA, n_modes=self.n_modes)
 
-<<<<<<< HEAD
         if reduceSelA is not None:
             if trim == 'slice':
                 trim_anmA, _ = sliceModel(anmA, structA, reduceSelA)
@@ -205,13 +204,6 @@
                 trim_anmA.calcModes(n_modes=self.n_modes)
             else:
                 trim_anmA = anmA
-=======
-        if trim == 'slice':
-            trim_anmA, _ = sliceModel(anmA, structA, reduceSelA)
-        elif trim == 'reduce':
-            trim_anmA, _ = reduceModel(anmA, structA, reduceSelA)
-            trim_anmA.calcModes(n_modes=self.n_modes)
->>>>>>> 9d0fd8f0
         else:
             trim_anmA = anmA
 
@@ -240,7 +232,7 @@
             trim_d = sliceAtomicData(d, structA_sel, reduceSelA)
         else:
             trim_d = d
-            
+
         overlaps = np.dot(trim_d, trim_anmA.getEigvecs())
         overlap_sorting_indices = list(reversed(list(np.argsort(abs(overlaps)))))
         overlaps = overlaps[overlap_sorting_indices]
