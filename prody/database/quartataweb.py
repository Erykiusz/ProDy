--- conflicted
+++ resolved
@@ -13,15 +13,10 @@
 """
 
 from prody import PY3K, LOGGER
-<<<<<<< HEAD
 from prody.utilities import openFile
 
 import numpy as np
 import os
-=======
-import numpy as np
-
->>>>>>> 8aebd99e
 
 __all__ = ['QuartataWebBrowser', 'QuartataChemicalRecord', 'searchQuartataWeb']
 
@@ -378,13 +373,8 @@
                         url = "http://quartata.csb.pitt.edu"
                         browser.visit(url)
                     except WebDriverException:
-<<<<<<< HEAD
                         raise ValueError('No web driver found for Chrome or Firefox. '
                                          'Please specify a different browser type or download an appropriate driver.')
-=======
-                        raise ValueError(
-                            'No web driver found for Chrome or Firefox. Please specify a browser type or download an appropriate driver.')
->>>>>>> 8aebd99e
                     else:
                         self.browser_type = 'firefox'
                 else:
@@ -486,7 +476,6 @@
                     # filename contains a filename for writing
                     self.no_data = True
 
-<<<<<<< HEAD
                 self.filename = filename
 
             if self.no_data:
@@ -509,14 +498,6 @@
                     out = open(filename, 'w')
                     out.write(html)
                     out.close()
-=======
-            self.browser.find_by_text(filename)[0].click()
-            
-            import requests            
-            html = requests.get(self.browser.url).content
-            if PY3K:
-                html = html.decode()
->>>>>>> 8aebd99e
 
                 lines = html.split('\n')
 
