--- conflicted
+++ resolved
@@ -61,15 +61,13 @@
         default=DEFAULTS['select'], metavar='STR',
         help=HELPTEXT['select'] + ' (default: "%(default)s")')
     
-<<<<<<< HEAD
     parser.add_argument('-i', '--membrane', dest='membrane', action='store_true',
         default=DEFAULTS['membrane'], help=HELPTEXT['membrane'])
-=======
+    
     if include_nproc:
         parser.add_argument('-P', '--number-of-processors', dest='nproc', type=int,
             default=DEFAULTS['nproc'], metavar='INT',
             help=HELPTEXT['nproc'] + ' (default: %(default)s meaning use all)')
->>>>>>> 4bcd4ca7
 
     return parser
 
